--- conflicted
+++ resolved
@@ -9,14 +9,9 @@
 evrec_server = "evrec.server:main"
 
 [tool.poetry.dependencies]
-<<<<<<< HEAD
 python = "^3.12"
 dnstapir = {git = "https://github.com/dnstapir/python-dnstapir.git", rev = "main"}
 pydantic-settings = "^2.5.2"
-=======
-python = "^3.11"
-pydantic-settings = "^2.6.0"
->>>>>>> 828560f3
 aiomqtt = "^2.2.0"
 jwcrypto = "^1.5.6"
 jsonformatter = "^0.3.2"
@@ -24,11 +19,7 @@
 
 [tool.poetry.group.dev.dependencies]
 pytest = "^8.2.0"
-<<<<<<< HEAD
-ruff = ">=0.6.3"
-=======
 ruff = "^0.7.1"
->>>>>>> 828560f3
 pytest-ruff = "^0.4.1"
 
 [build-system]
